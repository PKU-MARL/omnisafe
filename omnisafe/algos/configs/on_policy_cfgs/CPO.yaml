--- conflicted
+++ resolved
@@ -1,116 +1,3 @@
-<<<<<<< HEAD
-defaults:
-# Basic Configurations
-    ## Basic configurations for base class PG
-    epochs: 500
-    steps_per_epoch: 30000
-    pi_iters: 80
-    critic_iters: 40
-    check_freq: 25
-    save_freq: 100
-    entropy_coef: 0.01
-    max_ep_len: 1000
-    num_mini_batches: 16
-    pi_lr: 0.0003
-    vf_lr: 0.001
-    data_dir: "./runs"
-    ## Basic configurations for derived class CPO
-    target_kl: 0.01
-    cg_damping: 0.1
-    cg_iters: 10
-    fvp_obs: None
-    cost_limit : 25.0
-    seed: 0
-
-    # Optional Configuration
-    ## Whether to use cost critic
-    use_cost: True
-    cost_gamma: 1.0
-    linear_lr_decay: False
-    exploration_noise_anneal: True
-    reward_penalty: False
-    kl_early_stopping: True
-    use_max_grad_norm: False
-    max_grad_norm: 0.5
-    scale_rewards: False
-    standardized_obs: False
-    ## Configuration For Mode
-    model_cfgs:
-        shared_weights: False
-        weight_initialization_mode: 'kaiming_uniform'
-        ac_kwargs:
-            pi:
-                hidden_sizes: [64, 64]
-                activation: tanh
-            val:
-                hidden_sizes: [64, 64]
-                activation: tanh
-    ## Configuration For Buffer
-    buffer_cfgs:
-        gamma: 0.99
-        lam: 0.95
-        lam_c: 0.95
-        adv_estimation_method: gae
-        standardized_reward: True
-        standardized_cost: True
-        reward_penalty: False
-
-SafetyPointGoal1-v0:
-# Basic Configurations
-    ## Basic configurations for base class PG
-    epochs: 1000
-    steps_per_epoch: 20000
-    pi_iters: 20
-    critic_iters: 10
-    check_freq: 25
-    save_freq: 100
-    entropy_coef: 0.01
-    max_ep_len: 1000
-    num_mini_batches: 16
-    pi_lr: 0.0003
-    vf_lr: 0.001
-    data_dir: "./runs"
-    ## Basic configurations for derived class CPO
-    target_kl: 0.01
-    cg_damping: 0.1
-    cg_iters: 10
-    fvp_obs: None
-    cost_limit : 25.0
-    seed: 0
-
-    # Optional Configuration
-    ## Whether to use cost critic
-    use_cost: True
-    cost_gamma: 1.0
-    linear_lr_decay: False
-    exploration_noise_anneal: True
-    reward_penalty: False
-    kl_early_stopping: True
-    use_max_grad_norm: False
-    max_grad_norm: 0.5
-    scale_rewards: False
-    standardized_obs: False
-    ## Configuration For Mode
-    model_cfgs:
-        shared_weights: False
-        weight_initialization_mode: 'kaiming_uniform'
-        ac_kwargs:
-            pi:
-                hidden_sizes: [64, 64]
-                activation: tanh
-            val:
-                hidden_sizes: [64, 64]
-                activation: tanh
-    ## Configuration For Buffer
-    buffer_cfgs:
-        gamma: 0.99
-        lam: 0.95
-        lam_c: 0.95
-        adv_estimation_method: gae
-        standardized_reward: True
-        standardized_cost: True
-        reward_penalty: False
-=======
 # Copyright 2022 OmniSafe Team. All Rights Reserved.
 #
 # Licensed under the Apache License, Version 2.0 (the "License");
@@ -180,5 +67,4 @@
     adv_estimation_method: gae
     standardized_reward: True
     standardized_cost: True
-    reward_penalty: False
->>>>>>> ac55aeb9
+    reward_penalty: False