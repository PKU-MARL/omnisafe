--- conflicted
+++ resolved
@@ -1,5 +1,3 @@
-<<<<<<< HEAD
-=======
 # Copyright 2022 OmniSafe Team. All Rights Reserved.
 #
 # Licensed under the Apache License, Version 2.0 (the "License");
@@ -17,7 +15,6 @@
 
 from omnisafe.algos.model_based.mbppo import MBPPOLag
 from omnisafe.algos.model_based.safeloop import SafeLoop
->>>>>>> ac55aeb9
 from omnisafe.algos.on_policy.cpo import CPO
 from omnisafe.algos.on_policy.cppo_pid import CPPOPid
 from omnisafe.algos.on_policy.focops import FOCOPS
