--- conflicted
+++ resolved
@@ -1,5 +1,3 @@
-<<<<<<< HEAD
-=======
 # Copyright 2022 OmniSafe Team. All Rights Reserved.
 #
 # Licensed under the Apache License, Version 2.0 (the "License");
@@ -15,7 +13,6 @@
 # limitations under the License.
 # ==============================================================================
 
->>>>>>> ac55aeb9
 import argparse
 
 import safety_gymnasium
